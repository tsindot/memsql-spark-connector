--- conflicted
+++ resolved
@@ -14,11 +14,7 @@
 
 lazy val commonSettings = Seq(
   organization := "com.memsql",
-<<<<<<< HEAD
   version := "1.2.1",
-=======
-  version := "1.2.1-SNAPSHOT",
->>>>>>> 4e9b42bb
   scalaVersion := "2.11.7",
   crossScalaVersions := Seq("2.10.4", "2.11.7"),
   assemblyScalastyle := org.scalastyle.sbt.ScalastylePlugin.scalastyle.in(Compile).toTask("").value,
@@ -60,7 +56,7 @@
   publishMavenStyle := true,
   publishArtifact in Test := false,
   pomIncludeRepository := { _ => false },
-  javaVersionPrefix in javaVersionCheck := Some("1.8")
+  javaVersionPrefix in javaVersionCheck := Some("1.7")
 )
 
 lazy val connectorLib = (project in file("connectorLib")).
